/**
 *  Copyright (C) 2009-2011 Typesafe Inc. <http://www.typesafe.com>
 */

package akka.actor

import akka.dispatch._
import scala.annotation.tailrec
import scala.collection.immutable.{ Stack, TreeMap }
import java.util.concurrent.TimeUnit
import java.util.concurrent.TimeUnit.MILLISECONDS
import akka.event.Logging.{ Debug, Warning, Error }
import akka.util.{ Duration, Helpers }
import akka.japi.Procedure
import java.io.{ NotSerializableException, ObjectOutputStream }

/**
 * The actor context - the view of the actor cell from the actor.
 * Exposes contextual information for the actor and the current message.
 * TODO: everything here for current compatibility - could be limited more
 *
 * There are several possibilities for creating actors (see [[akka.actor.Props]]
 * for details on `props`):
 *
 * {{{
 * // Java or Scala
 * context.actorOf(props, "name")
 * context.actorOf(props)
 *
 * // Scala
 * context.actorOf(Props[MyActor]("name")
 * context.actorOf(Props[MyActor]
 * context.actorOf(Props(new MyActor(...))
 *
 * // Java
 * context.actorOf(classOf[MyActor]);
 * context.actorOf(Props(new Creator<MyActor>() {
 *   public MyActor create() { ... }
 * });
 * context.actorOf(Props(new Creator<MyActor>() {
 *   public MyActor create() { ... }
 * }, "name");
 * }}}
 *
 * Where no name is given explicitly, one will be automatically generated.
 */
trait ActorContext extends ActorRefFactory {

  def self: ActorRef

  /**
   * Retrieve the Props which were used to create this actor.
   */
  def props: Props

  /**
   * Gets the current receive timeout
   * When specified, the receive method should be able to handle a 'ReceiveTimeout' message.
   */
  def receiveTimeout: Option[Duration]

  /**
   * Defines the default timeout for an initial receive invocation.
   * When specified, the receive function should be able to handle a 'ReceiveTimeout' message.
   * 1 millisecond is the minimum supported timeout.
   */
  def setReceiveTimeout(timeout: Duration): Unit

  /**
   * Resets the current receive timeout.
   */
  def resetReceiveTimeout(): Unit

  /**
   * Changes the Actor's behavior to become the new 'Receive' (PartialFunction[Any, Unit]) handler.
   * Puts the behavior on top of the hotswap stack.
   * If "discardOld" is true, an unbecome will be issued prior to pushing the new behavior to the stack
   */
  def become(behavior: Actor.Receive, discardOld: Boolean = true): Unit

  /**
   * Reverts the Actor behavior to the previous one in the hotswap stack.
   */
  def unbecome(): Unit

  /**
   * Returns the current message envelope.
   */
  def currentMessage: Envelope

  /**
   * Returns a stack with the hotswapped behaviors (as Scala PartialFunction).
   */
  def hotswap: Stack[PartialFunction[Any, Unit]]

  /**
   * Returns the sender 'ActorRef' of the current message.
   */
  def sender: ActorRef

  /**
   * Returns all supervised children.
   */
  def children: Iterable[ActorRef]

  /**
   * Returns the dispatcher (MessageDispatcher) that is used for this Actor.
   * Importing this member will place a implicit MessageDispatcher in scope.
   */
  implicit def dispatcher: MessageDispatcher

  def handleFailure(child: ActorRef, cause: Throwable): Unit

  def handleChildTerminated(child: ActorRef): Unit

  /**
   * The system that the actor belongs to.
   * Importing this member will place a implicit MessageDispatcher in scope.
   */
  implicit def system: ActorSystem

  /**
   * Returns the supervising parent ActorRef.
   */
  def parent: ActorRef

  /**
   * Registers this actor as a Monitor for the provided ActorRef.
   * @return the provided ActorRef
   */
  def watch(subject: ActorRef): ActorRef

  /**
   * Unregisters this actor as Monitor for the provided ActorRef.
   * @return the provided ActorRef
   */
  def unwatch(subject: ActorRef): ActorRef

  final protected def writeObject(o: ObjectOutputStream): Unit =
    throw new NotSerializableException("ActorContext is not serializable!")
}

trait UntypedActorContext extends ActorContext {

  /**
   * Returns an unmodifiable Java Collection containing the linked actors,
   * please note that the backing map is thread-safe but not immutable
   */
  def getChildren(): java.lang.Iterable[ActorRef]

  /**
   * Changes the Actor's behavior to become the new 'Procedure' handler.
   * Puts the behavior on top of the hotswap stack.
   */
  def become(behavior: Procedure[Any]): Unit

  /**
   * Changes the Actor's behavior to become the new 'Procedure' handler.
   * Puts the behavior on top of the hotswap stack.
   * If "discardOld" is true, an unbecome will be issued prior to pushing the new behavior to the stack
   */
  def become(behavior: Procedure[Any], discardOld: Boolean): Unit

}

private[akka] object ActorCell {
  val contextStack = new ThreadLocal[Stack[ActorContext]] {
    override def initialValue = Stack[ActorContext]()
  }

  val emptyChildrenRefs = TreeMap[String, ChildRestartStats]()

  final val emptyCancellable: Cancellable = new Cancellable {
    def isCancelled = false
    def cancel() {}
  }

  final val emptyReceiveTimeoutData: (Long, Cancellable) = (-1, emptyCancellable)
}

//ACTORCELL IS 64bytes and should stay that way unless very good reason not to (machine sympathy, cache line fit)
//vars don't need volatile since it's protected with the mailbox status
//Make sure that they are not read/written outside of a message processing (systemInvoke/invoke)
private[akka] class ActorCell(
  val system: ActorSystemImpl,
  val self: InternalActorRef,
  val props: Props,
  val parent: InternalActorRef,
  /*no member*/ _receiveTimeout: Option[Duration],
  var hotswap: Stack[PartialFunction[Any, Unit]]) extends UntypedActorContext {

  import ActorCell._

  final def systemImpl = system

  protected final def guardian = self

  protected final def lookupRoot = self

  final def provider = system.provider

  override final def receiveTimeout: Option[Duration] = if (receiveTimeoutData._1 > 0) Some(Duration(receiveTimeoutData._1, MILLISECONDS)) else None

<<<<<<< HEAD
  override final def receiveTimeout_=(timeout: Option[Duration]): Unit = {
=======
  override def setReceiveTimeout(timeout: Duration): Unit = setReceiveTimeout(Some(timeout))

  def setReceiveTimeout(timeout: Option[Duration]): Unit = {
>>>>>>> e18c924c
    val timeoutMs = timeout match {
      case None ⇒ -1L
      case Some(duration) ⇒
        val ms = duration.toMillis
        if (ms <= 0) -1L
        // 1 millisecond is minimum supported
        else if (ms < 1) 1L
        else ms
    }
    receiveTimeoutData = (timeoutMs, receiveTimeoutData._2)
  }

  override def resetReceiveTimeout(): Unit = setReceiveTimeout(None)

  /**
   * In milliseconds
   */
  final var receiveTimeoutData: (Long, Cancellable) =
    if (_receiveTimeout.isDefined) (_receiveTimeout.get.toMillis, emptyCancellable) else emptyReceiveTimeoutData

<<<<<<< HEAD
  /**
   * UntypedActorContext impl
   */
  final def getReceiveTimeout: Option[Duration] = receiveTimeout

  /**
   * UntypedActorContext impl
   */
  final def setReceiveTimeout(timeout: Duration): Unit = receiveTimeout = Some(timeout)

  final var childrenRefs: TreeMap[String, ChildRestartStats] = emptyChildrenRefs
=======
  var childrenRefs: TreeMap[String, ChildRestartStats] = emptyChildrenRefs
>>>>>>> e18c924c

  private def _actorOf(props: Props, name: String): ActorRef = {
    val actor = provider.actorOf(systemImpl, props, self, self.path / name, false, None)
    childrenRefs = childrenRefs.updated(name, ChildRestartStats(actor))
    actor
  }

  def actorOf(props: Props): ActorRef = _actorOf(props, randomName())

  def actorOf(props: Props, name: String): ActorRef = {
    if (name == null || name == "" || name.charAt(0) == '$')
      throw new InvalidActorNameException("actor name must not be null, empty or start with $")
    if (childrenRefs contains name)
      throw new InvalidActorNameException("actor name " + name + " is not unique!")
    _actorOf(props, name)
  }

  final var currentMessage: Envelope = null

  final var actor: Actor = _

  final var stopping = false

  @volatile //This must be volatile since it isn't protected by the mailbox status
  var mailbox: Mailbox = _

  final var nextNameSequence: Long = 0

  //Not thread safe, so should only be used inside the actor that inhabits this ActorCell
  final protected def randomName(): String = {
    val n = nextNameSequence + 1
    nextNameSequence = n
    Helpers.base64(n)
  }

  @inline
  final def dispatcher: MessageDispatcher = if (props.dispatcher == Props.defaultDispatcher) system.dispatcher else props.dispatcher

  /**
   * UntypedActorContext impl
   */
  final def getDispatcher(): MessageDispatcher = dispatcher

  final def isTerminated: Boolean = mailbox.isClosed

  final def start(): Unit = {
    mailbox = dispatcher.createMailbox(this)

    // ➡➡➡ NEVER SEND THE SAME SYSTEM MESSAGE OBJECT TO TWO ACTORS ⬅⬅⬅
    parent.sendSystemMessage(akka.dispatch.Supervise(self))

    dispatcher.attach(this)
  }

  // ➡➡➡ NEVER SEND THE SAME SYSTEM MESSAGE OBJECT TO TWO ACTORS ⬅⬅⬅
  final def suspend(): Unit = dispatcher.systemDispatch(this, Suspend())

  // ➡➡➡ NEVER SEND THE SAME SYSTEM MESSAGE OBJECT TO TWO ACTORS ⬅⬅⬅
  final def resume(): Unit = dispatcher.systemDispatch(this, Resume())

  // ➡➡➡ NEVER SEND THE SAME SYSTEM MESSAGE OBJECT TO TWO ACTORS ⬅⬅⬅
  final def stop(): Unit = dispatcher.systemDispatch(this, Terminate())

  override final def watch(subject: ActorRef): ActorRef = {
    // ➡➡➡ NEVER SEND THE SAME SYSTEM MESSAGE OBJECT TO TWO ACTORS ⬅⬅⬅
    dispatcher.systemDispatch(this, Link(subject))
    subject
  }

  override final def unwatch(subject: ActorRef): ActorRef = {
    // ➡➡➡ NEVER SEND THE SAME SYSTEM MESSAGE OBJECT TO TWO ACTORS ⬅⬅⬅
    dispatcher.systemDispatch(this, Unlink(subject))
    subject
  }

  final def children: Iterable[ActorRef] = childrenRefs.values.view.map(_.child)

  /**
   * Impl UntypedActorContext
   */
  final def getChildren(): java.lang.Iterable[ActorRef] = {
    import scala.collection.JavaConverters.asJavaIterableConverter
    asJavaIterableConverter(children).asJava
  }

  final def tell(message: Any, sender: ActorRef): Unit =
    dispatcher.dispatch(this, Envelope(message, if (sender eq null) system.deadLetters else sender))

  final def sender: ActorRef = currentMessage match {
    case null                      ⇒ system.deadLetters
    case msg if msg.sender ne null ⇒ msg.sender
    case _                         ⇒ system.deadLetters
  }

  //This method is in charge of setting up the contextStack and create a new instance of the Actor
  protected def newActor(): Actor = {
    val stackBefore = contextStack.get
    contextStack.set(stackBefore.push(this))
    try {
      val instance = props.creator()

      if (instance eq null)
        throw ActorInitializationException(self, "Actor instance passed to actorOf can't be 'null'")

      instance
    } finally {
      val stackAfter = contextStack.get
      if (stackAfter.nonEmpty)
        contextStack.set(if (stackAfter.head eq null) stackAfter.pop.pop else stackAfter.pop) // pop null marker plus our context
    }
  }

  //Memory consistency is handled by the Mailbox (reading mailbox status then processing messages, then writing mailbox status
  final def systemInvoke(message: SystemMessage) {

    def create(): Unit = try {
      val created = newActor()
      actor = created
      created.preStart()
      checkReceiveTimeout
      if (system.settings.DebugLifecycle) system.eventStream.publish(Debug(self.path.toString, "started (" + actor + ")"))
    } catch {
      // FIXME catching all and continue isn't good for OOME, ticket #1418
      case e ⇒
        try {
          system.eventStream.publish(Error(e, self.path.toString, "error while creating actor"))
          // prevent any further messages to be processed until the actor has been restarted
          dispatcher.suspend(this)
        } finally {
          parent.tell(Failed(ActorInitializationException(self, "exception during creation", e)), self)
        }
    }

    def recreate(cause: Throwable): Unit = try {
      val failedActor = actor
      if (system.settings.DebugLifecycle) system.eventStream.publish(Debug(self.path.toString, "restarting"))
      val freshActor = newActor()
      if (failedActor ne null) {
        val c = currentMessage //One read only plz
        try {
          failedActor.preRestart(cause, if (c ne null) Some(c.message) else None)
        } finally {
          clearActorFields()
          currentMessage = null
          actor = null
        }
      }
      actor = freshActor // assign it here so if preStart fails, we can null out the sef-refs next call
      hotswap = Props.noHotSwap // Reset the behavior
      freshActor.postRestart(cause)
      if (system.settings.DebugLifecycle) system.eventStream.publish(Debug(self.path.toString, "restarted"))

      dispatcher.resume(this) //FIXME should this be moved down?

      props.faultHandler.handleSupervisorRestarted(cause, self, children)
    } catch {
      // FIXME catching all and continue isn't good for OOME, ticket #1418
      case e ⇒ try {
        system.eventStream.publish(Error(e, self.path.toString, "error while creating actor"))
        // prevent any further messages to be processed until the actor has been restarted
        dispatcher.suspend(this)
      } finally {
        parent.tell(Failed(ActorInitializationException(self, "exception during re-creation", e)), self)
      }
    }

    def suspend(): Unit = dispatcher suspend this

    def resume(): Unit = dispatcher resume this

    def terminate() {
      setReceiveTimeout(None)
      cancelReceiveTimeout

      val c = children
      if (c.isEmpty) doTerminate()
      else {
        // do not process normal messages while waiting for all children to terminate
        dispatcher suspend this
        if (system.settings.DebugLifecycle) system.eventStream.publish(Debug(self.path.toString, "stopping"))
        for (child ← c) child.stop()
        stopping = true
      }
    }

    def supervise(child: ActorRef): Unit = {
      childrenRefs.get(child.path.name) match {
        case None ⇒
          childrenRefs = childrenRefs.updated(child.path.name, ChildRestartStats(child))
          if (system.settings.DebugLifecycle) system.eventStream.publish(Debug(self.path.toString, "now supervising " + child))
        case Some(ChildRestartStats(`child`, _, _)) ⇒
          // this is the nominal case where we created the child and entered it in actorCreated() above
          if (system.settings.DebugLifecycle) system.eventStream.publish(Debug(self.path.toString, "now supervising " + child))
        case Some(ChildRestartStats(c, _, _)) ⇒
          system.eventStream.publish(Warning(self.path.toString, "Already supervising other child with same name '" + child.path.name + "', old: " + c + " new: " + child))
      }
    }

    try {
      if (stopping) message match {
        case Terminate()            ⇒ terminate() // to allow retry
        case ChildTerminated(child) ⇒ handleChildTerminated(child)
        case _                      ⇒
      }
      else message match {
        case Create()        ⇒ create()
        case Recreate(cause) ⇒ recreate(cause)
        case Link(subject) ⇒
          system.deathWatch.subscribe(self, subject)
          if (system.settings.DebugLifecycle) system.eventStream.publish(Debug(self.path.toString, "now monitoring " + subject))
        case Unlink(subject) ⇒
          system.deathWatch.unsubscribe(self, subject)
          if (system.settings.DebugLifecycle) system.eventStream.publish(Debug(self.path.toString, "stopped monitoring " + subject))
        case Suspend()              ⇒ suspend()
        case Resume()               ⇒ resume()
        case Terminate()            ⇒ terminate()
        case Supervise(child)       ⇒ supervise(child)
        case ChildTerminated(child) ⇒ handleChildTerminated(child)
      }
    } catch {
      case e ⇒ //Should we really catch everything here?
        system.eventStream.publish(Error(e, self.path.toString, "error while processing " + message))
        //TODO FIXME How should problems here be handled???
        throw e
    }
  }

  //Memory consistency is handled by the Mailbox (reading mailbox status then processing messages, then writing mailbox status
  final def invoke(messageHandle: Envelope) {
    try {
      currentMessage = messageHandle
      try {
        try {
          cancelReceiveTimeout() // FIXME: leave this here???
          messageHandle.message match {
            case msg: AutoReceivedMessage ⇒ autoReceiveMessage(messageHandle)
            case msg                      ⇒ actor(msg)
          }
          currentMessage = null // reset current message after successful invocation
        } catch {
          case e ⇒
            system.eventStream.publish(Error(e, self.path.toString, e.getMessage))

            // prevent any further messages to be processed until the actor has been restarted
            dispatcher.suspend(this)

            // make sure that InterruptedException does not leave this thread
            if (e.isInstanceOf[InterruptedException]) {
              val ex = ActorInterruptedException(e)
              props.faultHandler.handleSupervisorFailing(self, children)
              parent.tell(Failed(ex), self)
              throw e //Re-throw InterruptedExceptions as expected
            } else {
              props.faultHandler.handleSupervisorFailing(self, children)
              parent.tell(Failed(e), self)
            }
        } finally {
          checkReceiveTimeout // Reschedule receive timeout
        }
      } catch {
        case e ⇒
          system.eventStream.publish(Error(e, self.path.toString, e.getMessage))
          throw e
      }
    }
  }

  def become(behavior: Actor.Receive, discardOld: Boolean = true) {
    if (discardOld) unbecome()
    hotswap = hotswap.push(behavior)
  }

  /**
   * UntypedActorContext impl
   */
  def become(behavior: Procedure[Any]): Unit = become(behavior, false)

  /*
   * UntypedActorContext impl
   */
  def become(behavior: Procedure[Any], discardOld: Boolean): Unit = {
    def newReceive: Actor.Receive = { case msg ⇒ behavior.apply(msg) }
    become(newReceive, discardOld)
  }

  def unbecome() {
    val h = hotswap
    if (h.nonEmpty) hotswap = h.pop
  }

  def autoReceiveMessage(msg: Envelope) {
    if (system.settings.DebugAutoReceive) system.eventStream.publish(Debug(self.path.toString, "received AutoReceiveMessage " + msg))

    msg.message match {
      case Failed(cause)            ⇒ handleFailure(sender, cause)
      case Kill                     ⇒ throw new ActorKilledException("Kill")
      case PoisonPill               ⇒ self.stop()
      case SelectParent(m)          ⇒ parent.tell(m, msg.sender)
      case SelectChildName(name, m) ⇒ if (childrenRefs contains name) childrenRefs(name).child.tell(m, msg.sender)
      case SelectChildPattern(p, m) ⇒ for (c ← children if p.matcher(c.path.name).matches) c.tell(m, msg.sender)
    }
  }

  private def doTerminate() {
    try {
      try {
        val a = actor
        if (a ne null) a.postStop()
      } finally {
        dispatcher.detach(this)
      }
    } finally {
      try {
        parent.sendSystemMessage(ChildTerminated(self))
        system.deathWatch.publish(Terminated(self))
        if (system.settings.DebugLifecycle) system.eventStream.publish(Debug(self.path.toString, "stopped"))
      } finally {
        currentMessage = null
        clearActorFields()
        hotswap = Props.noHotSwap
      }
    }
  }

  final def handleFailure(child: ActorRef, cause: Throwable): Unit = childrenRefs.get(child.path.name) match {
    case Some(stats) if stats.child == child ⇒ if (!props.faultHandler.handleFailure(child, cause, stats, childrenRefs.values)) throw cause
    case Some(stats)                         ⇒ system.eventStream.publish(Warning(self.path.toString, "dropping Failed(" + cause + ") from unknown child " + child + " matching names but not the same, was: " + stats.child))
    case None                                ⇒ system.eventStream.publish(Warning(self.path.toString, "dropping Failed(" + cause + ") from unknown child " + child))
  }

  final def handleChildTerminated(child: ActorRef): Unit = {
    childrenRefs -= child.path.name
    props.faultHandler.handleChildTerminated(child, children)
    if (stopping && childrenRefs.isEmpty) doTerminate()
  }

  // ➡➡➡ NEVER SEND THE SAME SYSTEM MESSAGE OBJECT TO TWO ACTORS ⬅⬅⬅
  final def restart(cause: Throwable): Unit = dispatcher.systemDispatch(this, Recreate(cause))

  final def checkReceiveTimeout() {
    val recvtimeout = receiveTimeoutData
    if (recvtimeout._1 > 0 && dispatcher.mailboxIsEmpty(this)) {
      recvtimeout._2.cancel() //Cancel any ongoing future
      //Only reschedule if desired and there are currently no more messages to be processed
      receiveTimeoutData = (recvtimeout._1, system.scheduler.scheduleOnce(Duration(recvtimeout._1, TimeUnit.MILLISECONDS), self, ReceiveTimeout))
    } else cancelReceiveTimeout()

  }

  final def cancelReceiveTimeout() {
    //Only cancel if
    if (receiveTimeoutData._2 ne emptyCancellable) {
      receiveTimeoutData._2.cancel()
      receiveTimeoutData = (receiveTimeoutData._1, emptyCancellable)
    }
  }

  final def clearActorFields(): Unit = setActorFields(context = null, self = system.deadLetters)

  final def setActorFields(context: ActorContext, self: ActorRef) {
    @tailrec
    def lookupAndSetField(clazz: Class[_], actor: Actor, name: String, value: Any): Boolean = {
      val success = try {
        val field = clazz.getDeclaredField(name)
        field.setAccessible(true)
        field.set(actor, value)
        true
      } catch {
        case e: NoSuchFieldException ⇒ false
      }

      if (success) true
      else {
        val parent = clazz.getSuperclass
        if (parent eq null) throw new IllegalActorStateException(toString + " is not an Actor since it have not mixed in the 'Actor' trait")
        lookupAndSetField(parent, actor, name, value)
      }
    }
    val a = actor
    if (a ne null) {
      lookupAndSetField(a.getClass, a, "context", context)
      lookupAndSetField(a.getClass, a, "self", self)
    }
  }
}<|MERGE_RESOLUTION|>--- conflicted
+++ resolved
@@ -201,13 +201,9 @@
 
   override final def receiveTimeout: Option[Duration] = if (receiveTimeoutData._1 > 0) Some(Duration(receiveTimeoutData._1, MILLISECONDS)) else None
 
-<<<<<<< HEAD
-  override final def receiveTimeout_=(timeout: Option[Duration]): Unit = {
-=======
-  override def setReceiveTimeout(timeout: Duration): Unit = setReceiveTimeout(Some(timeout))
-
-  def setReceiveTimeout(timeout: Option[Duration]): Unit = {
->>>>>>> e18c924c
+  override final def setReceiveTimeout(timeout: Duration): Unit = setReceiveTimeout(Some(timeout))
+
+  final def setReceiveTimeout(timeout: Option[Duration]): Unit = {
     val timeoutMs = timeout match {
       case None ⇒ -1L
       case Some(duration) ⇒
@@ -220,7 +216,7 @@
     receiveTimeoutData = (timeoutMs, receiveTimeoutData._2)
   }
 
-  override def resetReceiveTimeout(): Unit = setReceiveTimeout(None)
+  final override def resetReceiveTimeout(): Unit = setReceiveTimeout(None)
 
   /**
    * In milliseconds
@@ -228,21 +224,7 @@
   final var receiveTimeoutData: (Long, Cancellable) =
     if (_receiveTimeout.isDefined) (_receiveTimeout.get.toMillis, emptyCancellable) else emptyReceiveTimeoutData
 
-<<<<<<< HEAD
-  /**
-   * UntypedActorContext impl
-   */
-  final def getReceiveTimeout: Option[Duration] = receiveTimeout
-
-  /**
-   * UntypedActorContext impl
-   */
-  final def setReceiveTimeout(timeout: Duration): Unit = receiveTimeout = Some(timeout)
-
   final var childrenRefs: TreeMap[String, ChildRestartStats] = emptyChildrenRefs
-=======
-  var childrenRefs: TreeMap[String, ChildRestartStats] = emptyChildrenRefs
->>>>>>> e18c924c
 
   private def _actorOf(props: Props, name: String): ActorRef = {
     val actor = provider.actorOf(systemImpl, props, self, self.path / name, false, None)
