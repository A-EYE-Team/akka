--- conflicted
+++ resolved
@@ -10,13 +10,10 @@
 import java.net.InetSocketAddress
 import scala.collection.immutable.Stack
 import java.lang.{ UnsupportedOperationException, IllegalStateException }
-<<<<<<< HEAD
 import akka.AkkaApplication
 import akka.remote.RemoteSupport
 import scala.util.DynamicVariable
-=======
 import akka.event.{ EventHandler, InVMMonitoring }
->>>>>>> 963ea0d9
 
 /**
  * ActorRef is an immutable and serializable handle to an Actor.
@@ -267,7 +264,6 @@
  * @author <a href="http://jonasboner.com">Jonas Bon&#233;r</a>
  */
 private[akka] case class RemoteActorRef private[akka] (
-  val application: AkkaApplication,
   val remote: RemoteSupport,
   val remoteAddress: InetSocketAddress,
   val address: String,
@@ -278,8 +274,6 @@
   private var running: Boolean = true
 
   def isShutdown: Boolean = !running
-
-  application.reflective.RemoteModule.ensureEnabled()
 
   def postMessageToMailbox(message: Any, channel: UntypedChannel) {
     val chSender = if (channel.isInstanceOf[ActorRef]) Some(channel.asInstanceOf[ActorRef]) else None
@@ -392,35 +386,23 @@
   import akka.serialization.Serialization.application
 
   @throws(classOf[java.io.ObjectStreamException])
-<<<<<<< HEAD
   def readResolve(): AnyRef = {
     if (application.value eq null) throw new IllegalStateException(
       "Trying to deserialize a serialized ActorRef without an AkkaApplication in scope." +
         " Use akka.serialization.Serialization.application.withValue(akkaApplication) { ... }")
-    application.value.registry.local.actorFor(uuid) match {
+    application.value.provider.actorFor(address) match {
       case Some(actor) ⇒ actor
       case None ⇒
-        //TODO FIXME Add case for when hostname+port == remote.address.hostname+port, should return a DeadActorRef or something
+        // TODO FIXME Add case for when hostname+port == remote.address.hostname+port, should return a DeadActorRef or something
+        // TODO FIXME the remote should only be in the remote actor ref provider
         val remote = application.value.reflective.RemoteModule
         if (remote.isEnabled)
-          RemoteActorRef(application.value, remote.defaultRemoteSupport.get(), new InetSocketAddress(hostname, port), address, None)
+          RemoteActorRef(remote.defaultRemoteSupport.get(), new InetSocketAddress(hostname, port), address, None)
         else
           throw new IllegalStateException(
             "Trying to deserialize ActorRef [" + this +
               "] but it's not found in the local registry and remoting is not enabled.")
     }
-=======
-  def readResolve(): AnyRef = Actor.provider.actorFor(address) match {
-    case Some(actor) ⇒ actor
-    case None ⇒
-      //TODO FIXME Add case for when hostname+port == remote.address.hostname+port, should return a DeadActorRef or something
-      if (ReflectiveAccess.RemoteModule.isEnabled)
-        RemoteActorRef(new InetSocketAddress(hostname, port), address, timeout, None)
-      else
-        throw new IllegalStateException(
-          "Trying to deserialize ActorRef [" + this +
-            "] but it's not found in the local registry and remoting is not enabled.")
->>>>>>> 963ea0d9
   }
 }
 
@@ -442,8 +424,8 @@
   private def unsupported = throw new UnsupportedOperationException("Not supported for %s".format(getClass.getName))
 }
 
-object DeadLetterActorRef extends UnsupportedActorRef {
-  val brokenPromise = new KeptPromise[Any](Left(new ActorKilledException("In DeadLetterActorRef, promises are always broken.")))
+class DeadLetterActorRef(app: AkkaApplication) extends UnsupportedActorRef {
+  val brokenPromise = new KeptPromise[Any](Left(new ActorKilledException("In DeadLetterActorRef, promises are always broken.")))(app.dispatcher)
   val address: String = "akka:internal:DeadLetterActorRef"
 
   override def link(actorRef: ActorRef): ActorRef = actorRef
