--- conflicted
+++ resolved
@@ -155,85 +155,6 @@
     clear
   }
 
-<<<<<<< HEAD
-=======
-  /**
-   * Creates a Client-managed ActorRef out of the Actor of the specified Class.
-   * If the supplied host and port is identical of the configured local node, it will be a local actor
-   * <pre>
-   *   import Actor._
-   *   val actor = actorOf(classOf[MyActor],"www.akka.io", 2552)
-   *   actor.start()
-   *   actor ! message
-   *   actor.stop()
-   * </pre>
-   * You can create and start the actor in one statement like this:
-   * <pre>
-   *   val actor = actorOf(classOf[MyActor],"www.akka.io", 2552).start()
-   * </pre>
-   */
-  @deprecated("Will be removed after 1.1", "1.1")
-  def actorOf(factory: => Actor, host: String, port: Int): ActorRef =
-    Actor.remote.clientManagedActorOf(() => factory, host, port)
-
-  /**
-   * Creates a Client-managed ActorRef out of the Actor of the specified Class.
-   * If the supplied host and port is identical of the configured local node, it will be a local actor
-   * <pre>
-   *   import Actor._
-   *   val actor = actorOf(classOf[MyActor],"www.akka.io",2552)
-   *   actor.start()
-   *   actor ! message
-   *   actor.stop()
-   * </pre>
-   * You can create and start the actor in one statement like this:
-   * <pre>
-   *   val actor = actorOf(classOf[MyActor],"www.akka.io",2552).start()
-   * </pre>
-   */
-  @deprecated("Will be removed after 1.1", "1.1")
-  def actorOf(clazz: Class[_ <: Actor], host: String, port: Int): ActorRef =
-    clientManagedActorOf(() => createActorFromClass(clazz), host, port)
-
-  /**
-   * Creates a Client-managed ActorRef out of the Actor of the specified Class.
-   * If the supplied host and port is identical of the configured local node, it will be a local actor
-   * <pre>
-   *   import Actor._
-   *   val actor = actorOf[MyActor]("www.akka.io",2552)
-   *   actor.start()
-   *   actor ! message
-   *   actor.stop()
-   * </pre>
-   * You can create and start the actor in one statement like this:
-   * <pre>
-   *   val actor = actorOf[MyActor]("www.akka.io",2552).start()
-   * </pre>
-   */
-  @deprecated("Will be removed after 1.1", "1.1")
-  def actorOf[T <: Actor : Manifest](host: String, port: Int): ActorRef =
-    clientManagedActorOf(() => createActorFromClass(manifest.erasure), host, port)
-
-
-  protected def createActorFromClass(clazz: Class[_]): Actor = {
-    import ReflectiveAccess.{ createInstance, noParams, noArgs }
-    createInstance[Actor](clazz, noParams, noArgs) match {
-      case Right(actor) => actor
-      case Left(exception) =>
-        val cause = exception match {
-          case i: InvocationTargetException => i.getTargetException
-          case _ => exception
-        }
-
-        throw new ActorInitializationException(
-          "Could not instantiate Actor of " + clazz +
-          "\nMake sure Actor is NOT defined inside a class/trait," +
-          "\nif so put it outside the class/trait, f.e. in a companion object," +
-          "\nOR try to change: 'actorOf[MyActor]' to 'actorOf(new MyActor)'.", cause)
-    }
-  }
-
->>>>>>> 62427f51
   protected override def manageLifeCycleOfListeners = false
   protected[akka] override def notifyListeners(message: => Any): Unit = super.notifyListeners(message)
 
@@ -439,18 +360,7 @@
     typedActorFor(intfClass, serviceIdOrClassName, timeout, hostname, port, None)
 
   def typedActorFor[T](intfClass: Class[T], serviceIdOrClassName: String, timeout: Long, hostname: String, port: Int, loader: ClassLoader): T =
-<<<<<<< HEAD
     typedActorFor(intfClass, serviceIdOrClassName, timeout, hostname, port, Some(loader))
-=======
-    typedActorFor(intfClass, serviceIdOrClassName, serviceIdOrClassName, timeout, hostname, port, Some(loader))
-
-  def typedActorFor[T](intfClass: Class[T], serviceId: String, implClassName: String, timeout: Long, hostname: String, port: Int, loader: ClassLoader): T =
-    typedActorFor(intfClass, serviceId, implClassName, timeout, hostname, port, Some(loader))
-
-  @deprecated("Will be removed after 1.1", "1.1")
-  def clientManagedActorOf(factory: () => Actor, host: String, port: Int): ActorRef
-
->>>>>>> 62427f51
 
   /**
    * Clean-up all open connections.
@@ -483,17 +393,4 @@
                               typedActorInfo: Option[Tuple2[String, String]],
                               actorType: ActorType,
                               loader: Option[ClassLoader]): Option[CompletableFuture[T]]
-<<<<<<< HEAD
-=======
-
-  private[akka] def registerSupervisorForActor(actorRef: ActorRef): ActorRef
-
-  private[akka] def deregisterSupervisorForActor(actorRef: ActorRef): ActorRef
-
-  @deprecated("Will be removed after 1.1", "1.1")
-  private[akka] def registerClientManagedActor(hostname: String, port: Int, uuid: Uuid): Unit
-
-  @deprecated("Will be removed after 1.1", "1.1")
-  private[akka] def unregisterClientManagedActor(hostname: String, port: Int, uuid: Uuid): Unit
->>>>>>> 62427f51
 }