package akka.thaipedactor

<<<<<<< HEAD
import akka.japi.{Creator, Option => JOption}
import akka.actor.Actor.{actorOf, futureToAnyOptionAsTypedOption}
import akka.dispatch.{MessageDispatcher, Dispatchers, AlreadyCompletedFuture, Future}
import java.lang.reflect.{InvocationTargetException, Method, InvocationHandler, Proxy}
import akka.util.{Duration}
import akka.actor.{ActorRef, Actor}

object MethodCall {
  def isOneWay(method: Method): Boolean         = method.getReturnType == java.lang.Void.TYPE
  def returnsFuture_?(method: Method): Boolean  = classOf[Future[_]].isAssignableFrom(method.getReturnType)
=======
import akka.japi.{ Creator, Option ⇒ JOption }
import akka.actor.Actor.{ actorOf, futureToAnyOptionAsTypedOption }
import akka.transactor.annotation.{ Coordinated ⇒ CoordinatedAnnotation }
import akka.dispatch.{ MessageDispatcher, Dispatchers, AlreadyCompletedFuture, Future }
import java.lang.reflect.{ InvocationTargetException, Method, InvocationHandler, Proxy }
import akka.util.{ Duration }
import akka.actor.{ ActorRef, Actor }

object MethodCall {
  def isOneWay(method: Method): Boolean = method.getReturnType == java.lang.Void.TYPE
  def isCoordinated(method: Method): Boolean = method.isAnnotationPresent(classOf[CoordinatedAnnotation])
  def returnsFuture_?(method: Method): Boolean = classOf[Future[_]].isAssignableFrom(method.getReturnType)
>>>>>>> f7ff5478
  def returnsJOption_?(method: Method): Boolean = classOf[akka.japi.Option[_]].isAssignableFrom(method.getReturnType)
  def returnsOption_?(method: Method): Boolean = classOf[scala.Option[_]].isAssignableFrom(method.getReturnType)
}

case class MethodCall(method: Method, parameters: Array[AnyRef]) {
  def isOneWay = MethodCall.isOneWay(method)
  def returnsFuture_? = MethodCall.returnsFuture_?(method)
  def returnsJOption_? = MethodCall.returnsJOption_?(method)
  def returnsOption_? = MethodCall.returnsOption_?(method)

  def callMethodOn(instance: AnyRef): AnyRef = try {
<<<<<<< HEAD
    parameters match { //We do not yet obey Actor.SERIALIZE_MESSAGES
      case null                     => method.invoke(instance)
      case args if args.length == 0 => method.invoke(instance)
      case args                     => method.invoke(instance, args:_*)
=======
    //We do not yet obey Actor.SERIALIZE_MESSAGES
    parameters match {
      case null                     ⇒ method.invoke(instance)
      case args if args.length == 0 ⇒ method.invoke(instance)
      case args                     ⇒ method.invoke(instance, args: _*)
>>>>>>> f7ff5478
    }
  } catch {
    case i: InvocationTargetException ⇒ throw i.getTargetException
  }

<<<<<<< HEAD
  private def writeReplace(): AnyRef = new SerializedMethodCall(method.getDeclaringClass, method.getName, method.getParameterTypes, parameters)
=======
  private def writeReplace(): AnyRef =
    new SerializedMethodCall(method.getDeclaringClass, method.getName, method.getParameterTypes, parameters)
>>>>>>> f7ff5478
}

case class SerializedMethodCall(ownerType: Class[_], methodName: String, parameterTypes: Array[Class[_]], parameterValues: Array[AnyRef]) {
  private def readResolve(): AnyRef = MethodCall(ownerType.getDeclaredMethod(methodName, parameterTypes: _*), parameterValues)
}

object ThaipedActor {

  class ThaipedActor[TI <: AnyRef](createInstance: ⇒ TI) extends Actor {
    val me = createInstance
    def receive = {
      case m: MethodCall ⇒ m match {
        case m if m.isOneWay        ⇒ m.callMethodOn(me)
        case m if m.returnsFuture_? ⇒ self.senderFuture.get completeWith m.callMethodOn(me).asInstanceOf[Future[Any]]
        case m                      ⇒ self reply m.callMethodOn(me)
      }
    }
  }

  case class ThaipedActorInvocationHandler(actor: ActorRef) extends InvocationHandler {
    def invoke(proxy: AnyRef, method: Method, args: Array[AnyRef]): AnyRef = method.getName match {
      case "toString" ⇒ actor.toString
      case "equals" ⇒
        if ((proxy eq args(0))) java.lang.Boolean.TRUE
        else getActorFor(args(0)) match {
          case Some(`actor`) ⇒ java.lang.Boolean.TRUE
          case _             ⇒ java.lang.Boolean.FALSE
        }
      case "hashCode" ⇒ actor.hashCode.asInstanceOf[AnyRef]
      case _ ⇒
        MethodCall(method, args) match {
          case m if m.isOneWay ⇒
            actor ! m
            null

          case m if m.returnsJOption_? ⇒
            (actor !!! m).as[JOption[Any]] match {
              case Some(null)    ⇒ JOption.none[Any]
              case Some(joption) ⇒ joption
              case None          ⇒ JOption.none[Any]
            }

          case m if m.returnsOption_? ⇒
            (actor !!! m).as[AnyRef] match {
              case Some(null)   ⇒ None
              case Some(option) ⇒ option
              case None         ⇒ None
            }

          case m if m.returnsFuture_? ⇒
            actor !!! m

          case m ⇒
            (actor !!! m).get
        }
<<<<<<< HEAD
      case "hashCode" => actor.hashCode.asInstanceOf[AnyRef]
      case _ =>
         MethodCall(method, args) match {
           case m if m.isOneWay =>
             actor ! m
             null

           case m if m.returnsJOption_? =>
             (actor !!! m).as[JOption[Any]] match {
               case Some(null) | None => JOption.none[Any]
               case Some(joption)     => joption
             }

           case m if m.returnsOption_? =>
             (actor !!! m).as[AnyRef] match {
               case Some(null) | None => None
               case Some(option)      => option
             }

           case m if m.returnsFuture_? =>
             actor !!! m

           case m =>
             (actor !!! m).get
         }
=======
>>>>>>> f7ff5478
    }
  }

  case class Configuration(timeout: Duration = Duration(Actor.TIMEOUT, "millis"), dispatcher: MessageDispatcher = Dispatchers.defaultGlobalDispatcher)

  def thaipedActorOf[T <: AnyRef, TI <: T](interface: Class[T], impl: Class[TI], config: Configuration): T =
    configureAndProxy(interface, actorOf(new ThaipedActor[TI](impl.newInstance.asInstanceOf[TI])), config, interface.getClassLoader)

  def thaipedActorOf[T <: AnyRef, TI <: T](interface: Class[T], impl: Creator[TI], config: Configuration): T =
    configureAndProxy(interface, actorOf(new ThaipedActor[TI](impl.create)), config, interface.getClassLoader)

  def thaipedActorOf[T <: AnyRef, TI <: T](interface: Class[T], impl: Class[TI], config: Configuration, loader: ClassLoader): T =
    configureAndProxy(interface, actorOf(new ThaipedActor[TI](impl.newInstance.asInstanceOf[TI])), config, loader)

  def thaipedActorOf[T <: AnyRef, TI <: T](interface: Class[T], impl: Creator[TI], config: Configuration, loader: ClassLoader): T =
    configureAndProxy(interface, actorOf(new ThaipedActor[TI](impl.create)), config, loader)

  protected def configureAndProxy[T <: AnyRef](interface: Class[T], actor: ActorRef, config: Configuration, loader: ClassLoader): T = {
    actor.timeout = config.timeout.toMillis
    actor.dispatcher = config.dispatcher

    val proxy: T = Proxy.newProxyInstance(loader, Array[Class[_]](interface), new ThaipedActorInvocationHandler(actor)).asInstanceOf[T]
    actor.start
    proxy
  }

  def stop(thaipedActor: AnyRef): Boolean = getActorFor(thaipedActor) match {
    case Some(ref) ⇒ ref.stop; true
    case _         ⇒ false
  }

  def getActorFor(thaipedActor: AnyRef): Option[ActorRef] = thaipedActor match {
<<<<<<< HEAD
    case null  => None
    case other => Proxy.getInvocationHandler(other) match {
                    case null => None
                    case handler: ThaipedActorInvocationHandler => Option(handler.actor)
                    case _ => None
                  }
  }

  def isThaipedActor(thaipedActor_? : AnyRef): Boolean = getActorFor(thaipedActor_?).isDefined
=======
    case null ⇒ None
    case other ⇒
      Proxy.getInvocationHandler(other) match {
        case null                                   ⇒ None
        case handler: ThaipedActorInvocationHandler ⇒ Option(handler.actor)
        case _                                      ⇒ None
      }
  }

  def isThaipedActor(thaipedActor_? : AnyRef): Boolean = thaipedActor_? match {
    case null ⇒ false
    case some ⇒ Proxy.getInvocationHandler(some) match {
      case null                                   ⇒ false
      case handler: ThaipedActorInvocationHandler ⇒ true
      case _                                      ⇒ false
    }
  }
>>>>>>> f7ff5478
}<|MERGE_RESOLUTION|>--- conflicted
+++ resolved
@@ -1,6 +1,5 @@
 package akka.thaipedactor
 
-<<<<<<< HEAD
 import akka.japi.{Creator, Option => JOption}
 import akka.actor.Actor.{actorOf, futureToAnyOptionAsTypedOption}
 import akka.dispatch.{MessageDispatcher, Dispatchers, AlreadyCompletedFuture, Future}
@@ -11,20 +10,6 @@
 object MethodCall {
   def isOneWay(method: Method): Boolean         = method.getReturnType == java.lang.Void.TYPE
   def returnsFuture_?(method: Method): Boolean  = classOf[Future[_]].isAssignableFrom(method.getReturnType)
-=======
-import akka.japi.{ Creator, Option ⇒ JOption }
-import akka.actor.Actor.{ actorOf, futureToAnyOptionAsTypedOption }
-import akka.transactor.annotation.{ Coordinated ⇒ CoordinatedAnnotation }
-import akka.dispatch.{ MessageDispatcher, Dispatchers, AlreadyCompletedFuture, Future }
-import java.lang.reflect.{ InvocationTargetException, Method, InvocationHandler, Proxy }
-import akka.util.{ Duration }
-import akka.actor.{ ActorRef, Actor }
-
-object MethodCall {
-  def isOneWay(method: Method): Boolean = method.getReturnType == java.lang.Void.TYPE
-  def isCoordinated(method: Method): Boolean = method.isAnnotationPresent(classOf[CoordinatedAnnotation])
-  def returnsFuture_?(method: Method): Boolean = classOf[Future[_]].isAssignableFrom(method.getReturnType)
->>>>>>> f7ff5478
   def returnsJOption_?(method: Method): Boolean = classOf[akka.japi.Option[_]].isAssignableFrom(method.getReturnType)
   def returnsOption_?(method: Method): Boolean = classOf[scala.Option[_]].isAssignableFrom(method.getReturnType)
 }
@@ -36,29 +21,16 @@
   def returnsOption_? = MethodCall.returnsOption_?(method)
 
   def callMethodOn(instance: AnyRef): AnyRef = try {
-<<<<<<< HEAD
     parameters match { //We do not yet obey Actor.SERIALIZE_MESSAGES
       case null                     => method.invoke(instance)
       case args if args.length == 0 => method.invoke(instance)
       case args                     => method.invoke(instance, args:_*)
-=======
-    //We do not yet obey Actor.SERIALIZE_MESSAGES
-    parameters match {
-      case null                     ⇒ method.invoke(instance)
-      case args if args.length == 0 ⇒ method.invoke(instance)
-      case args                     ⇒ method.invoke(instance, args: _*)
->>>>>>> f7ff5478
     }
   } catch {
-    case i: InvocationTargetException ⇒ throw i.getTargetException
+    case i: InvocationTargetException => throw i.getTargetException
   }
 
-<<<<<<< HEAD
   private def writeReplace(): AnyRef = new SerializedMethodCall(method.getDeclaringClass, method.getName, method.getParameterTypes, parameters)
-=======
-  private def writeReplace(): AnyRef =
-    new SerializedMethodCall(method.getDeclaringClass, method.getName, method.getParameterTypes, parameters)
->>>>>>> f7ff5478
 }
 
 case class SerializedMethodCall(ownerType: Class[_], methodName: String, parameterTypes: Array[Class[_]], parameterValues: Array[AnyRef]) {
@@ -67,54 +39,26 @@
 
 object ThaipedActor {
 
-  class ThaipedActor[TI <: AnyRef](createInstance: ⇒ TI) extends Actor {
+  class ThaipedActor[TI <: AnyRef](createInstance: => TI) extends Actor {
     val me = createInstance
     def receive = {
-      case m: MethodCall ⇒ m match {
-        case m if m.isOneWay        ⇒ m.callMethodOn(me)
-        case m if m.returnsFuture_? ⇒ self.senderFuture.get completeWith m.callMethodOn(me).asInstanceOf[Future[Any]]
-        case m                      ⇒ self reply m.callMethodOn(me)
+      case m: MethodCall => m match {
+        case m if m.isOneWay        => m.callMethodOn(me)
+        case m if m.returnsFuture_? => self.senderFuture.get completeWith m.callMethodOn(me).asInstanceOf[Future[Any]]
+        case m                      => self reply m.callMethodOn(me)
       }
     }
   }
 
   case class ThaipedActorInvocationHandler(actor: ActorRef) extends InvocationHandler {
     def invoke(proxy: AnyRef, method: Method, args: Array[AnyRef]): AnyRef = method.getName match {
-      case "toString" ⇒ actor.toString
-      case "equals" ⇒
+      case "toString" => actor.toString
+      case "equals" =>
         if ((proxy eq args(0))) java.lang.Boolean.TRUE
         else getActorFor(args(0)) match {
-          case Some(`actor`) ⇒ java.lang.Boolean.TRUE
-          case _             ⇒ java.lang.Boolean.FALSE
+          case Some(`actor`) => java.lang.Boolean.TRUE
+          case _             => java.lang.Boolean.FALSE
         }
-      case "hashCode" ⇒ actor.hashCode.asInstanceOf[AnyRef]
-      case _ ⇒
-        MethodCall(method, args) match {
-          case m if m.isOneWay ⇒
-            actor ! m
-            null
-
-          case m if m.returnsJOption_? ⇒
-            (actor !!! m).as[JOption[Any]] match {
-              case Some(null)    ⇒ JOption.none[Any]
-              case Some(joption) ⇒ joption
-              case None          ⇒ JOption.none[Any]
-            }
-
-          case m if m.returnsOption_? ⇒
-            (actor !!! m).as[AnyRef] match {
-              case Some(null)   ⇒ None
-              case Some(option) ⇒ option
-              case None         ⇒ None
-            }
-
-          case m if m.returnsFuture_? ⇒
-            actor !!! m
-
-          case m ⇒
-            (actor !!! m).get
-        }
-<<<<<<< HEAD
       case "hashCode" => actor.hashCode.asInstanceOf[AnyRef]
       case _ =>
          MethodCall(method, args) match {
@@ -140,8 +84,6 @@
            case m =>
              (actor !!! m).get
          }
-=======
->>>>>>> f7ff5478
     }
   }
 
@@ -169,12 +111,11 @@
   }
 
   def stop(thaipedActor: AnyRef): Boolean = getActorFor(thaipedActor) match {
-    case Some(ref) ⇒ ref.stop; true
-    case _         ⇒ false
+    case Some(ref) => ref.stop; true
+    case _         => false
   }
 
   def getActorFor(thaipedActor: AnyRef): Option[ActorRef] = thaipedActor match {
-<<<<<<< HEAD
     case null  => None
     case other => Proxy.getInvocationHandler(other) match {
                     case null => None
@@ -184,23 +125,4 @@
   }
 
   def isThaipedActor(thaipedActor_? : AnyRef): Boolean = getActorFor(thaipedActor_?).isDefined
-=======
-    case null ⇒ None
-    case other ⇒
-      Proxy.getInvocationHandler(other) match {
-        case null                                   ⇒ None
-        case handler: ThaipedActorInvocationHandler ⇒ Option(handler.actor)
-        case _                                      ⇒ None
-      }
-  }
-
-  def isThaipedActor(thaipedActor_? : AnyRef): Boolean = thaipedActor_? match {
-    case null ⇒ false
-    case some ⇒ Proxy.getInvocationHandler(some) match {
-      case null                                   ⇒ false
-      case handler: ThaipedActorInvocationHandler ⇒ true
-      case _                                      ⇒ false
-    }
-  }
->>>>>>> f7ff5478
 }