--- conflicted
+++ resolved
@@ -26,8 +26,6 @@
       <version>${project.version}</version>
     </dependency>
     <dependency>
-<<<<<<< HEAD
-=======
       <artifactId>akka-persistence-cassandra</artifactId>
       <groupId>${project.groupId}</groupId>
       <version>${project.version}</version>
@@ -38,7 +36,6 @@
       <version>${project.version}</version>
     </dependency>
     <dependency>
->>>>>>> fd7fb17e
       <groupId>javax.annotation</groupId>
       <artifactId>jsr250-api</artifactId>
       <version>1.0</version>
